--- conflicted
+++ resolved
@@ -82,14 +82,8 @@
     private static List<Font> getDefaultWindowsFonts(int fontSize) {
         int adjustedFontSize = getAdjustedFontSize(fontSize);
         return Collections.unmodifiableList(Arrays.asList(
-<<<<<<< HEAD
-                new Font("Courier New", Font.PLAIN, fontSize), //Monospaced can look pretty bad on Windows, so let's override it
-                new Font("Monospaced", Font.PLAIN, fontSize)));
-=======
                 new Font("Courier New", Font.PLAIN, adjustedFontSize), //Monospaced can look pretty bad on Windows, so let's override it
-                new Font("Consolas", Font.PLAIN, adjustedFontSize),
                 new Font("Monospaced", Font.PLAIN, adjustedFontSize)));
->>>>>>> 46c10b97
     }
 
     private static List<Font> getDefaultLinuxFonts(int fontSize) {
@@ -166,29 +160,16 @@
     protected static Font[] selectDefaultFont(int fontSize) {
         String osName = System.getProperty("os.name", "").toLowerCase();
         if(osName.contains("win")) {
-<<<<<<< HEAD
-            List<Font> windowsFonts = getDefaultWindowsFonts();
+            List<Font> windowsFonts = getDefaultWindowsFonts(fontSize);
             return windowsFonts.toArray(new Font[0]);
-        }
-        else if(osName.contains("linux")) {
-            List<Font> linuxFonts = getDefaultLinuxFonts();
-            return linuxFonts.toArray(new Font[0]);
-        }
-        else {
-            List<Font> defaultFonts = getDefaultFonts();
-            return defaultFonts.toArray(new Font[0]);
-=======
-            List<Font> windowsFonts = getDefaultWindowsFonts(fontSize);
-            return windowsFonts.toArray(new Font[windowsFonts.size()]);
         }
         else if(osName.contains("linux")) {
             List<Font> linuxFonts = getDefaultLinuxFonts(fontSize);
-            return linuxFonts.toArray(new Font[linuxFonts.size()]);
+            return linuxFonts.toArray(new Font[0]);
         }
         else {
             List<Font> defaultFonts = getDefaultFonts(fontSize);
-            return defaultFonts.toArray(new Font[defaultFonts.size()]);
->>>>>>> 46c10b97
+            return defaultFonts.toArray(new Font[0]);
         }
     }
 
