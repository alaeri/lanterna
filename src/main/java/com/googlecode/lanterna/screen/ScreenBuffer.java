--- conflicted
+++ resolved
@@ -129,16 +129,14 @@
     public void copyFrom(TextImage source, int startRowIndex, int rows, int startColumnIndex, int columns, int destinationRowOffset, int destinationColumnOffset) {
         source.copyTo(backend, startRowIndex, rows, startColumnIndex, columns, destinationRowOffset, destinationColumnOffset);
     }
-<<<<<<< HEAD
 
     @Override
     public void scrollLines(int firstLine, int lastLine, int distance) {
         backend.scrollLines(firstLine, lastLine, distance);
-=======
+    }
     
     @Override
     public String toString() {
         return backend.toString();
->>>>>>> c568ec61
     }
 }