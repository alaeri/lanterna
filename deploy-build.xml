<?xml version="1.0" encoding="UTF-8"?>
<project name="lantern" default="all" basedir=".">
<<<<<<< HEAD
    <property name="Version" value="1.0.1-SNAPSHOT"/>
=======
    <property name="Version" value="1.1-SNAPSHOT"/>
>>>>>>> 2132d30c
    <property name="JarFile" value="lanterna-${Version}.jar"/>
    <property name="SourceDeployDirectory" value="lanterna-${Version}"/>
    <property name="SourceFile" value="lanterna-${Version}-source.zip"/>

    <target name="clean">
        <echo message="Cleaning pkg..."/>
        <delete dir="pkg"/>
    </target>

    <target name="init">
        <echo message="Creating pkg..."/>
        <mkdir dir="pkg"/>
        <mkdir dir="dist"/>
    </target>

    <target name="compile" depends="init">
        <echo message="Compiling sources..."/>
        <buildnumber/>
        <echo file="src/org/lantern/BuildInformation.java" append="false">package org.lantern;

public class BuildInformation
{
    public static final String VERSION = "${Version}";
    public static final int BUILD = ${build.number};
}

        </echo>
        <javac destdir="pkg" debug="false" source="5" target="5" encoding="UTF-8" srcdir="src"/>
    </target>

    <target name="build" depends="compile">
        <echo message="Creating .jar file..."/>
        <copy todir="pkg">
            <fileset dir="." includes="License.txt"/>
        </copy>
        <jar basedir="pkg" jarfile="dist/${JarFile}" compress="true" manifest="deploy-manifest.mf"/>
        
        <echo message="Generating javadoc..."/>
        <javadoc sourcepath="src" destdir="javadoc"/>

        <echo message="Generating the source distribution..."/>
        <mkdir dir="${SourceDeployDirectory}"/>
        <copy todir="${SourceDeployDirectory}">
            <fileset dir="." includes="src/**,javadoc/**,License.txt"/>
        </copy>
        <zip basedir="lanterna-${Version}" zipfile="dist/${SourceFile}" compress="true" level="9"/>

        <echo message="Cleaning up..."/>
        <delete dir="pkg"/>
        <delete dir="${SourceDeployDirectory}"/>
    </target>

    <target name="all" depends="clean, build"/>
</project><|MERGE_RESOLUTION|>--- conflicted
+++ resolved
@@ -1,10 +1,6 @@
 <?xml version="1.0" encoding="UTF-8"?>
 <project name="lantern" default="all" basedir=".">
-<<<<<<< HEAD
-    <property name="Version" value="1.0.1-SNAPSHOT"/>
-=======
     <property name="Version" value="1.1-SNAPSHOT"/>
->>>>>>> 2132d30c
     <property name="JarFile" value="lanterna-${Version}.jar"/>
     <property name="SourceDeployDirectory" value="lanterna-${Version}"/>
     <property name="SourceFile" value="lanterna-${Version}-source.zip"/>
